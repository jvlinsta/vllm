"""
NOTE: This API server is used only for demonstrating usage of AsyncEngine
and simple performance benchmarks. It is not intended for production use.
For production use, we recommend using our OpenAI compatible server.
We are also not going to accept PRs modifying this file, please
change `vllm/entrypoints/openai/api_server.py` instead.
"""
<<<<<<< HEAD

import os
from pathlib import Path
import torch
import json
import ssl
from typing import AsyncGenerator
import gc
import ray
from ray import tune
=======
import asyncio
import json
import ssl
from argparse import Namespace
from typing import Any, AsyncGenerator, Optional
>>>>>>> f205c098

from fastapi import FastAPI, Request
from fastapi.responses import JSONResponse, Response, StreamingResponse

from vllm.engine.arg_utils import AsyncEngineArgs
from vllm.engine.async_llm_engine import AsyncLLMEngine
from vllm.entrypoints.launcher import serve_http
from vllm.logger import init_logger
from vllm.sampling_params import SamplingParams
from vllm.usage.usage_lib import UsageContext
<<<<<<< HEAD
from vllm.utils import FlexibleArgumentParser, random_uuid
from vllm.distributed.parallel_state import destroy_model_parallel, destroy_distributed_environment

#DEV: to switch into HF hub models
from huggingface_hub import repo_exists

os.environ[
    'VLLM_WORKER_MULTIPROC_METHOD'] = 'spawn'  #https://github.com/vllm-project/vllm/issues/6152
=======
from vllm.utils import (FlexibleArgumentParser, iterate_with_cancellation,
                        random_uuid)
from vllm.version import __version__ as VLLM_VERSION
>>>>>>> f205c098

logger = init_logger("vllm.entrypoints.api_server")

TIMEOUT_KEEP_ALIVE = 5  # seconds.
app = FastAPI()
engine = None


def get_model_files(model_path):
    bin_files = list(model_path.glob("pytorch_model*.bin"))
    sft_files = list(model_path.glob("model*.safetensors"))
    return bin_files + sft_files


def get_model_path(model_path):
    if repo_exists(model_path):  #valid huggingface repo
        return model_path
    model_path = Path(model_path)
    if len(get_model_files(model_path)) > 0:
        return str(model_path)
    merged_path = model_path / "merged"
    if len(get_model_files(merged_path)) > 0:
        return str(merged_path)
    raise ValueError("Incorrect model path")


@app.post("/change_model")
async def change_model(request: Request) -> Response:
    request_dict = await request.json()
    new_path = request_dict.pop("model_path")
    print(f"Request with new path: {new_path}")
    try:
        new_path = get_model_path(
            new_path)  #just checking if we should get merged or not
    except Exception as e:
        return JSONResponse(status_code=405,
                            content={"message": str(e) + ' cannot get path'})

    print(f"Setting  new path: {new_path}")
    global engine_args
    current_path = engine_args.model
    if current_path == new_path:
        return Response(status_code=200)

    try:
        # DEV: https://github.com/vllm-project/vllm/issues/1908
        destroy_model_parallel() 
        destroy_distributed_environment()
        global engine
        del engine
        gc.collect()
        gc.collect()
        torch.cuda.empty_cache()
        #ray.shutdown()

        print(f"cuda memory: {torch.cuda.memory_allocated() // 1024 // 1024}MB")

        engine_args.model = new_path
        engine_args.tokenizer = new_path
        engine = AsyncLLMEngine.from_engine_args(engine_args)
        return Response(status_code=200)
    except Exception as e:
        return JSONResponse(
            status_code=404,
            content={"message": str(e) + ' cannot change model'})


@app.get("/health")
async def health() -> Response:
    """Health check."""
    return Response(status_code=200)


@app.post("/generate")
async def generate(request: Request) -> Response:
    """Generate completion for the request.

    The request should be a JSON object with the following fields:
    - prompt: the prompt to use for the generation.
    - stream: whether to stream the results or not.
    - other fields: the sampling parameters (See `SamplingParams` for details).
    """
    request_dict = await request.json()
    prompt = request_dict.pop("prompt")
    stream = request_dict.pop("stream", False)
    sampling_params = SamplingParams(**request_dict)
    request_id = random_uuid()

    assert engine is not None
    results_generator = engine.generate(prompt, sampling_params, request_id)
    results_generator = iterate_with_cancellation(
        results_generator, is_cancelled=request.is_disconnected)

    # Streaming case
    async def stream_results() -> AsyncGenerator[bytes, None]:
        async for request_output in results_generator:
            prompt = request_output.prompt
            assert prompt is not None
            text_outputs = [
                prompt + output.text for output in request_output.outputs
            ]
            ret = {"text": text_outputs}
            yield (json.dumps(ret) + "\0").encode("utf-8")

    if stream:
        return StreamingResponse(stream_results())

    # Non-streaming case
    final_output = None
    try:
        async for request_output in results_generator:
            final_output = request_output
    except asyncio.CancelledError:
        return Response(status_code=499)

    assert final_output is not None
    prompt = final_output.prompt
    assert prompt is not None
    text_outputs = [prompt + output.text for output in final_output.outputs]
    ret = {"text": text_outputs}
    return JSONResponse(ret)


def build_app(args: Namespace) -> FastAPI:
    global app

    app.root_path = args.root_path
    return app


async def init_app(
    args: Namespace,
    llm_engine: Optional[AsyncLLMEngine] = None,
) -> FastAPI:
    app = build_app(args)

    global engine

    engine_args = AsyncEngineArgs.from_cli_args(args)
    engine = (llm_engine
              if llm_engine is not None else AsyncLLMEngine.from_engine_args(
                  engine_args, usage_context=UsageContext.API_SERVER))

    return app


async def run_server(args: Namespace,
                     llm_engine: Optional[AsyncLLMEngine] = None,
                     **uvicorn_kwargs: Any) -> None:
    logger.info("vLLM API server version %s", VLLM_VERSION)
    logger.info("args: %s", args)

    app = await init_app(args, llm_engine)
    assert engine is not None

    shutdown_task = await serve_http(
        app,
        engine=engine,
        host=args.host,
        port=args.port,
        log_level=args.log_level,
        timeout_keep_alive=TIMEOUT_KEEP_ALIVE,
        ssl_keyfile=args.ssl_keyfile,
        ssl_certfile=args.ssl_certfile,
        ssl_ca_certs=args.ssl_ca_certs,
        ssl_cert_reqs=args.ssl_cert_reqs,
        **uvicorn_kwargs,
    )

    await shutdown_task


if __name__ == "__main__":
    parser = FlexibleArgumentParser()
    parser.add_argument("--host", type=str, default=None)
    parser.add_argument("--port", type=int, default=8000)
    parser.add_argument("--ssl-keyfile", type=str, default=None)
    parser.add_argument("--ssl-certfile", type=str, default=None)
    parser.add_argument("--ssl-ca-certs",
                        type=str,
                        default=None,
                        help="The CA certificates file")
    parser.add_argument(
        "--ssl-cert-reqs",
        type=int,
        default=int(ssl.CERT_NONE),
        help="Whether client certificate is required (see stdlib ssl module's)"
    )
    parser.add_argument(
        "--root-path",
        type=str,
        default=None,
        help="FastAPI root_path when app is behind a path based routing proxy")
    parser.add_argument("--log-level", type=str, default="debug")
    parser = AsyncEngineArgs.add_cli_args(parser)
    args = parser.parse_args()

    asyncio.run(run_server(args))<|MERGE_RESOLUTION|>--- conflicted
+++ resolved
@@ -5,54 +5,77 @@
 We are also not going to accept PRs modifying this file, please
 change `vllm/entrypoints/openai/api_server.py` instead.
 """
-<<<<<<< HEAD
-
 import os
+import gc
 from pathlib import Path
 import torch
-import json
-import ssl
-from typing import AsyncGenerator
-import gc
-import ray
-from ray import tune
-=======
 import asyncio
 import json
 import ssl
 from argparse import Namespace
 from typing import Any, AsyncGenerator, Optional
->>>>>>> f205c098
+import contextlib
 
 from fastapi import FastAPI, Request
 from fastapi.responses import JSONResponse, Response, StreamingResponse
 
+import vllm
 from vllm.engine.arg_utils import AsyncEngineArgs
 from vllm.engine.async_llm_engine import AsyncLLMEngine
 from vllm.entrypoints.launcher import serve_http
 from vllm.logger import init_logger
 from vllm.sampling_params import SamplingParams
 from vllm.usage.usage_lib import UsageContext
-<<<<<<< HEAD
-from vllm.utils import FlexibleArgumentParser, random_uuid
+from vllm.utils import FlexibleArgumentParser, random_uuid, is_cpu, iterate_with_cancellation
 from vllm.distributed.parallel_state import destroy_model_parallel, destroy_distributed_environment
 
 #DEV: to switch into HF hub models
 from huggingface_hub import repo_exists
-
-os.environ[
-    'VLLM_WORKER_MULTIPROC_METHOD'] = 'spawn'  #https://github.com/vllm-project/vllm/issues/6152
-=======
-from vllm.utils import (FlexibleArgumentParser, iterate_with_cancellation,
-                        random_uuid)
 from vllm.version import __version__ as VLLM_VERSION
->>>>>>> f205c098
+
+# os.environ[
+#     'VLLM_WORKER_MULTIPROC_METHOD'] = 'spawn'  #https://github.com/vllm-project/vllm/issues/6152
 
 logger = init_logger("vllm.entrypoints.api_server")
 
 TIMEOUT_KEEP_ALIVE = 5  # seconds.
 app = FastAPI()
 engine = None
+vllm.engine.async_llm_engine._raise_exception_on_finish = lambda task, error_callback: None
+
+
+def get_free_gpus():
+    free_gpus = []
+    num_gpus = torch.cuda.device_count()
+
+    for i in range(num_gpus):
+        # Check the current device
+        device = torch.device(f'cuda:{i}')
+        memory_allocated = torch.cuda.memory_allocated(device)
+
+        if memory_allocated == 0:
+            free_gpus.append(str(i))
+    print(f"Free GPUs: {free_gpus}")
+    return free_gpus
+
+
+def set_cuda_visible_devices(free_gpus):
+    if free_gpus:
+        os.environ['CUDA_VISIBLE_DEVICES'] = ','.join(free_gpus)
+        print(
+            f"CUDA_VISIBLE_DEVICES set to {os.environ['CUDA_VISIBLE_DEVICES']}"
+        )
+    else:
+        print("No free GPUs with 0 memory allocated found.")
+
+
+def cleanup():
+    destroy_model_parallel()
+    with contextlib.suppress(AssertionError):
+        torch.distributed.destroy_process_group()
+    gc.collect()
+    if not is_cpu():
+        torch.cuda.empty_cache()
 
 
 def get_model_files(model_path):
@@ -91,22 +114,52 @@
     if current_path == new_path:
         return Response(status_code=200)
 
+    os.environ["TOKENIZERS_PARALLELISM"] = "false"
+    # DEV: https://github.com/vllm-project/vllm/issues/1908
+    global engine  # global to ensure we are deleting the engine?
+    #need to delete every attribute of engine
+    logger.warning(engine.__dict__)
+    # kill the (otherwise `while True`) background loop of your AsyncLLMEngine
+    # engine._background_loop_unshielded.cancel()
+    del engine.engine.model_executor
+    del engine
+    #https://discuss.pytorch.org/t/cuda-memory-not-released-by-torch-cuda-empty-cache/129913/6
+    cleanup()
+    # for obj in gc.get_objects():
+    #     if torch.is_tensor(obj):
+    #         logger.warning(type(obj), obj.size())
+    #     try:
+    #         if (hasattr(obj, 'data') and torch.is_tensor(obj.data)):
+    #             logger.info(type(obj.data), obj.data.size())
+    #     except Exception as e:
+    #         logger.warning(e)
+    gc.collect()
+
+    #for each cuda device print memory
+    # for i in range(torch.cuda.device_count()):
+    #     print(torch.cuda.memory_summary(i))
+    free_gpus = get_free_gpus()
+    #set_cuda_visible_devices(free_gpus)
+    '''
+      File "<string>", line 15, in __init__
+    File "/home/ubuntu/vllm/vllm/config.py", line 1620, in __post_init__
+        self.model_config.verify_with_parallel_config(self.parallel_config)
+    File "/home/ubuntu/vllm/vllm/config.py", line 272, in verify_with_parallel_config
+        raise ValueError(
+    ValueError: Total number of attention heads (16) must be divisible by tensor parallel size (3).
+    '''
+
+    #engine_args.tensor_parallel_size = len(free_gpus) - 1 #HARDCODED fix ... dropping to 6
+
+    # parallel config
+
+    engine_args.model = new_path
+    engine_args.tokenizer = new_path
+    engine_args.distributed_executor_backend = 'mp'
+    engine = AsyncLLMEngine.from_engine_args(
+        engine_args, usage_context=UsageContext.API_SERVER)
+    logger.info('New engine setup')
     try:
-        # DEV: https://github.com/vllm-project/vllm/issues/1908
-        destroy_model_parallel() 
-        destroy_distributed_environment()
-        global engine
-        del engine
-        gc.collect()
-        gc.collect()
-        torch.cuda.empty_cache()
-        #ray.shutdown()
-
-        print(f"cuda memory: {torch.cuda.memory_allocated() // 1024 // 1024}MB")
-
-        engine_args.model = new_path
-        engine_args.tokenizer = new_path
-        engine = AsyncLLMEngine.from_engine_args(engine_args)
         return Response(status_code=200)
     except Exception as e:
         return JSONResponse(
